--- conflicted
+++ resolved
@@ -37,15 +37,9 @@
 	self.setMaxListeners(0);
 	self.responseWaiters = {};
 	
-<<<<<<< HEAD
 	self.msgCount = 0;
-	self.lostPackets = false;
+	self.lostPackets = 0;
 	self.busNodeInfoQueued = false;
-=======
-	this.msgCount = 0;
-	this.lostPackets = 0;
-	this.busNodeInfoQueued = false;
->>>>>>> b4c4d8b0
 	
 	self.packetLog = [];
 	self.packetLogLength = 1536;
